--- conflicted
+++ resolved
@@ -1,19 +1,12 @@
-python-dotenv
-mistralai
-langchain
-langchain-community
-langchain-mistralai
-PyPDF2
-docx2txt
-faiss-cpu
-streamlit
-spacy
-<<<<<<< HEAD
-en-core-web-sm
-langdetect
--e .
-
-=======
-langdetect
-
->>>>>>> d1959a79
+python-dotenv
+mistralai
+langchain
+langchain-community
+langchain-mistralai
+PyPDF2
+docx2txt
+faiss-cpu
+streamlit
+spacy
+langdetect
+